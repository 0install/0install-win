﻿<?xml version="1.0" encoding="utf-8"?>
<Project ToolsVersion="4.0" DefaultTargets="Build" xmlns="http://schemas.microsoft.com/developer/msbuild/2003">
  <PropertyGroup>
    <Configuration Condition=" '$(Configuration)' == '' ">Debug</Configuration>
    <Platform Condition=" '$(Platform)' == '' ">AnyCPU</Platform>
    <ProductVersion>9.0.30729</ProductVersion>
    <SchemaVersion>2.0</SchemaVersion>
    <ProjectGuid>{06237727-AEA0-4E42-85C0-C0886F425352}</ProjectGuid>
    <OutputType>Library</OutputType>
    <AppDesignerFolder>Properties</AppDesignerFolder>
    <RootNamespace>ZeroInstall</RootNamespace>
    <AssemblyName>Test.Backend</AssemblyName>
    <TargetFrameworkVersion>v2.0</TargetFrameworkVersion>
  </PropertyGroup>
  <PropertyGroup Condition=" '$(Configuration)|$(Platform)' == 'Debug|AnyCPU' ">
    <DebugSymbols>true</DebugSymbols>
    <DebugType>full</DebugType>
    <Optimize>false</Optimize>
    <OutputPath>..\..\build\Backend\Debug\</OutputPath>
    <DefineConstants>DEBUG;TRACE</DefineConstants>
    <ErrorReport>prompt</ErrorReport>
    <WarningLevel>4</WarningLevel>
    <CheckForOverflowUnderflow>true</CheckForOverflowUnderflow>
    <PlatformTarget>AnyCPU</PlatformTarget>
  </PropertyGroup>
  <PropertyGroup Condition=" '$(Configuration)|$(Platform)' == 'Release|AnyCPU' ">
    <DebugType>none</DebugType>
    <Optimize>true</Optimize>
    <OutputPath>..\..\build\Backend\Release\</OutputPath>
    <DefineConstants>TRACE</DefineConstants>
    <ErrorReport>prompt</ErrorReport>
    <WarningLevel>4</WarningLevel>
    <DebugSymbols>false</DebugSymbols>
    <PlatformTarget>AnyCPU</PlatformTarget>
  </PropertyGroup>
  <ItemGroup>
    <Reference Include="System" />
    <Reference Include="System.Web" />
    <Reference Include="System.Xml" />
    <Reference Include="nunit.framework">
      <HintPath>..\..\lib\nunit.framework.dll</HintPath>
    </Reference>
    <Reference Include="nunit.mocks">
      <HintPath>..\..\lib\nunit.mocks.dll</HintPath>
    </Reference>
    <Reference Include="C5">
      <HintPath>..\..\lib\C5.dll</HintPath>
    </Reference>
    <Reference Include="ICSharpCode.SharpZipLib">
      <HintPath>..\..\lib\ICSharpCode.SharpZipLib.dll</HintPath>
    </Reference>
  </ItemGroup>
  <ItemGroup>
    <ProjectReference Include="..\Common\Common.csproj">
      <Project>{81AF4FA5-44F7-4010-8769-B85B8B542FA2}</Project>
      <Name>Common</Name>
    </ProjectReference>
    <ProjectReference Include="..\DesktopIntegration\DesktopIntegration.csproj">
      <Project>{F48937E1-3763-465F-9F12-6CBBBFF61784}</Project>
      <Name>DesktopIntegration</Name>
    </ProjectReference>
    <ProjectReference Include="..\Fetchers\Fetchers.csproj">
      <Project>{37C09DC0-86FA-422C-B7EA-6970BF348ED0}</Project>
      <Name>Fetchers</Name>
    </ProjectReference>
    <ProjectReference Include="..\Injector\Injector.csproj">
      <Project>{33DF4C92-AC4A-4A36-89A2-DB334BE3D229}</Project>
      <Name>Injector</Name>
    </ProjectReference>
    <ProjectReference Include="..\Model\Model.csproj">
      <Project>{E9329C91-2656-418C-9D4A-7A4378DCD852}</Project>
      <Name>Model</Name>
    </ProjectReference>
    <ProjectReference Include="..\Store\Store.csproj">
      <Project>{BD330A44-DABF-43E9-83B4-0750F8F1DB9D}</Project>
      <Name>Store</Name>
    </ProjectReference>
    <ProjectReference Include="..\Test.Common\Test.Common.csproj">
      <Project>{CA9D6092-4365-4385-9700-9570A98EF09D}</Project>
      <Name>Test.Common</Name>
    </ProjectReference>
  </ItemGroup>
  <ItemGroup>
    <Compile Include="Fetchers\FetcherStoreInteraction.cs" />
    <Compile Include="Fetchers\FetcherTests.cs" />
    <Compile Include="Fetchers\PackageBuilderManifestExtension.cs" />
    <Compile Include="Fetchers\TestData.cs" />
    <Compile Include="Injector\ExecutorTest.cs" />
    <Compile Include="Injector\ConfigTest.cs" />
    <Compile Include="Injector\Solver\ImplementationSelectionTest.cs" />
    <Compile Include="Injector\Solver\ExternalSolverTest.cs" />
    <Compile Include="Injector\Solver\RequirementsTest.cs" />
    <Compile Include="Injector\Solver\SelectionsTest.cs" />
    <Compile Include="Injector\Solver\SolverTest.cs" />
    <Compile Include="Model\ArchitectureTest.cs" />
    <Compile Include="Model\ArchiveTest.cs" />
    <Compile Include="Model\Capabilities\CapabilityListTest.cs" />
    <Compile Include="Model\CatalogTest.cs" />
    <Compile Include="Model\CommandTest.cs" />
    <Compile Include="Model\EnvironmentBindingTest.cs" />
    <Compile Include="Model\FeedReferenceTest.cs" />
    <Compile Include="Model\FeedTest.cs" />
    <Compile Include="Model\ImplementationTest.cs" />
    <Compile Include="Model\ImplementationVersionTest.cs" />
    <Compile Include="Model\ManifestDigestTest.cs" />
    <Compile Include="Model\ModelUtilsTest.cs" />
    <Compile Include="Model\OverlayBindingTest.cs" />
    <Compile Include="Model\PackageImplementationTest.cs" />
    <Compile Include="Model\RunnerTest.cs" />
<<<<<<< HEAD
    <Compile Include="DesktopIntegration\Model\AppListTest.cs" />
=======
    <Compile Include="DesktopIntegration\AppListTest.cs" />
    <Compile Include="Store\Feeds\DiskIconCacheTest.cs" />
>>>>>>> 7414ab4f
    <Compile Include="Store\Feeds\MemoryFeedCacheTest.cs" />
    <Compile Include="Store\Feeds\DiskFeedCacheTest.cs" />
    <Compile Include="Injector\Feeds\FeedPreferencesTest.cs" />
    <Compile Include="Injector\Feeds\InterfacePreferencesTest.cs" />
    <Compile Include="Injector\Feeds\TrustTest.cs" />
    <Compile Include="Store\Implementation\Archive\ExtractorTest.cs" />
    <Compile Include="Store\Implementation\Archive\TarExtractorTest.cs" />
    <Compile Include="Store\Implementation\Archive\TestData.cs" />
    <Compile Include="Store\Implementation\Archive\ZipExtractorTest.cs" />
    <Compile Include="Store\Implementation\FlagUtilsTest.cs" />
    <Compile Include="Store\Implementation\ManifestFormatTest.cs" />
    <Compile Include="Store\Implementation\ManifestGeneratorTest.cs" />
    <Compile Include="Store\Implementation\ManifestTest.cs" />
    <Compile Include="Store\Implementation\CompositeStoreTest.cs" />
    <Compile Include="Store\Implementation\DirectoryStoreTest.cs" />
    <Compile Include="Store\Management\FeedUtilsTest.cs" />
    <Compile Include="Store\Management\ImplementationUtilsTest.cs" />
  </ItemGroup>
  <ItemGroup>
    <EmbeddedResource Include="Store\Implementation\Archive\testArchive.gem" />
    <EmbeddedResource Include="Store\Implementation\Archive\testArchive.tar" />
    <EmbeddedResource Include="Store\Implementation\Archive\testArchive.tar.bz2" />
    <EmbeddedResource Include="Store\Implementation\Archive\testArchive.tar.gz" />
    <EmbeddedResource Include="Store\Implementation\Archive\testArchive.tar.lzma" />
    <EmbeddedResource Include="Store\Implementation\Archive\testArchive.zip" />
  </ItemGroup>
  <ItemGroup>
    <EmbeddedResource Include="Fetchers\testArchive.zip" />
  </ItemGroup>
  <Import Project="$(MSBuildToolsPath)\Microsoft.CSharp.targets" />
  <!-- To modify your build process, add your task inside one of the targets below and uncomment it. 
       Other similar extension points exist, see Microsoft.Common.targets.
  <Target Name="BeforeBuild">
  </Target>
  <Target Name="AfterBuild">
  </Target>
  -->
</Project><|MERGE_RESOLUTION|>--- conflicted
+++ resolved
@@ -1,153 +1,149 @@
-﻿<?xml version="1.0" encoding="utf-8"?>
-<Project ToolsVersion="4.0" DefaultTargets="Build" xmlns="http://schemas.microsoft.com/developer/msbuild/2003">
-  <PropertyGroup>
-    <Configuration Condition=" '$(Configuration)' == '' ">Debug</Configuration>
-    <Platform Condition=" '$(Platform)' == '' ">AnyCPU</Platform>
-    <ProductVersion>9.0.30729</ProductVersion>
-    <SchemaVersion>2.0</SchemaVersion>
-    <ProjectGuid>{06237727-AEA0-4E42-85C0-C0886F425352}</ProjectGuid>
-    <OutputType>Library</OutputType>
-    <AppDesignerFolder>Properties</AppDesignerFolder>
-    <RootNamespace>ZeroInstall</RootNamespace>
-    <AssemblyName>Test.Backend</AssemblyName>
-    <TargetFrameworkVersion>v2.0</TargetFrameworkVersion>
-  </PropertyGroup>
-  <PropertyGroup Condition=" '$(Configuration)|$(Platform)' == 'Debug|AnyCPU' ">
-    <DebugSymbols>true</DebugSymbols>
-    <DebugType>full</DebugType>
-    <Optimize>false</Optimize>
-    <OutputPath>..\..\build\Backend\Debug\</OutputPath>
-    <DefineConstants>DEBUG;TRACE</DefineConstants>
-    <ErrorReport>prompt</ErrorReport>
-    <WarningLevel>4</WarningLevel>
-    <CheckForOverflowUnderflow>true</CheckForOverflowUnderflow>
-    <PlatformTarget>AnyCPU</PlatformTarget>
-  </PropertyGroup>
-  <PropertyGroup Condition=" '$(Configuration)|$(Platform)' == 'Release|AnyCPU' ">
-    <DebugType>none</DebugType>
-    <Optimize>true</Optimize>
-    <OutputPath>..\..\build\Backend\Release\</OutputPath>
-    <DefineConstants>TRACE</DefineConstants>
-    <ErrorReport>prompt</ErrorReport>
-    <WarningLevel>4</WarningLevel>
-    <DebugSymbols>false</DebugSymbols>
-    <PlatformTarget>AnyCPU</PlatformTarget>
-  </PropertyGroup>
-  <ItemGroup>
-    <Reference Include="System" />
-    <Reference Include="System.Web" />
-    <Reference Include="System.Xml" />
-    <Reference Include="nunit.framework">
-      <HintPath>..\..\lib\nunit.framework.dll</HintPath>
-    </Reference>
-    <Reference Include="nunit.mocks">
-      <HintPath>..\..\lib\nunit.mocks.dll</HintPath>
-    </Reference>
-    <Reference Include="C5">
-      <HintPath>..\..\lib\C5.dll</HintPath>
-    </Reference>
-    <Reference Include="ICSharpCode.SharpZipLib">
-      <HintPath>..\..\lib\ICSharpCode.SharpZipLib.dll</HintPath>
-    </Reference>
-  </ItemGroup>
-  <ItemGroup>
-    <ProjectReference Include="..\Common\Common.csproj">
-      <Project>{81AF4FA5-44F7-4010-8769-B85B8B542FA2}</Project>
-      <Name>Common</Name>
-    </ProjectReference>
-    <ProjectReference Include="..\DesktopIntegration\DesktopIntegration.csproj">
-      <Project>{F48937E1-3763-465F-9F12-6CBBBFF61784}</Project>
-      <Name>DesktopIntegration</Name>
-    </ProjectReference>
-    <ProjectReference Include="..\Fetchers\Fetchers.csproj">
-      <Project>{37C09DC0-86FA-422C-B7EA-6970BF348ED0}</Project>
-      <Name>Fetchers</Name>
-    </ProjectReference>
-    <ProjectReference Include="..\Injector\Injector.csproj">
-      <Project>{33DF4C92-AC4A-4A36-89A2-DB334BE3D229}</Project>
-      <Name>Injector</Name>
-    </ProjectReference>
-    <ProjectReference Include="..\Model\Model.csproj">
-      <Project>{E9329C91-2656-418C-9D4A-7A4378DCD852}</Project>
-      <Name>Model</Name>
-    </ProjectReference>
-    <ProjectReference Include="..\Store\Store.csproj">
-      <Project>{BD330A44-DABF-43E9-83B4-0750F8F1DB9D}</Project>
-      <Name>Store</Name>
-    </ProjectReference>
-    <ProjectReference Include="..\Test.Common\Test.Common.csproj">
-      <Project>{CA9D6092-4365-4385-9700-9570A98EF09D}</Project>
-      <Name>Test.Common</Name>
-    </ProjectReference>
-  </ItemGroup>
-  <ItemGroup>
-    <Compile Include="Fetchers\FetcherStoreInteraction.cs" />
-    <Compile Include="Fetchers\FetcherTests.cs" />
-    <Compile Include="Fetchers\PackageBuilderManifestExtension.cs" />
-    <Compile Include="Fetchers\TestData.cs" />
-    <Compile Include="Injector\ExecutorTest.cs" />
-    <Compile Include="Injector\ConfigTest.cs" />
-    <Compile Include="Injector\Solver\ImplementationSelectionTest.cs" />
-    <Compile Include="Injector\Solver\ExternalSolverTest.cs" />
-    <Compile Include="Injector\Solver\RequirementsTest.cs" />
-    <Compile Include="Injector\Solver\SelectionsTest.cs" />
-    <Compile Include="Injector\Solver\SolverTest.cs" />
-    <Compile Include="Model\ArchitectureTest.cs" />
-    <Compile Include="Model\ArchiveTest.cs" />
-    <Compile Include="Model\Capabilities\CapabilityListTest.cs" />
-    <Compile Include="Model\CatalogTest.cs" />
-    <Compile Include="Model\CommandTest.cs" />
-    <Compile Include="Model\EnvironmentBindingTest.cs" />
-    <Compile Include="Model\FeedReferenceTest.cs" />
-    <Compile Include="Model\FeedTest.cs" />
-    <Compile Include="Model\ImplementationTest.cs" />
-    <Compile Include="Model\ImplementationVersionTest.cs" />
-    <Compile Include="Model\ManifestDigestTest.cs" />
-    <Compile Include="Model\ModelUtilsTest.cs" />
-    <Compile Include="Model\OverlayBindingTest.cs" />
-    <Compile Include="Model\PackageImplementationTest.cs" />
-    <Compile Include="Model\RunnerTest.cs" />
-<<<<<<< HEAD
-    <Compile Include="DesktopIntegration\Model\AppListTest.cs" />
-=======
-    <Compile Include="DesktopIntegration\AppListTest.cs" />
-    <Compile Include="Store\Feeds\DiskIconCacheTest.cs" />
->>>>>>> 7414ab4f
-    <Compile Include="Store\Feeds\MemoryFeedCacheTest.cs" />
-    <Compile Include="Store\Feeds\DiskFeedCacheTest.cs" />
-    <Compile Include="Injector\Feeds\FeedPreferencesTest.cs" />
-    <Compile Include="Injector\Feeds\InterfacePreferencesTest.cs" />
-    <Compile Include="Injector\Feeds\TrustTest.cs" />
-    <Compile Include="Store\Implementation\Archive\ExtractorTest.cs" />
-    <Compile Include="Store\Implementation\Archive\TarExtractorTest.cs" />
-    <Compile Include="Store\Implementation\Archive\TestData.cs" />
-    <Compile Include="Store\Implementation\Archive\ZipExtractorTest.cs" />
-    <Compile Include="Store\Implementation\FlagUtilsTest.cs" />
-    <Compile Include="Store\Implementation\ManifestFormatTest.cs" />
-    <Compile Include="Store\Implementation\ManifestGeneratorTest.cs" />
-    <Compile Include="Store\Implementation\ManifestTest.cs" />
-    <Compile Include="Store\Implementation\CompositeStoreTest.cs" />
-    <Compile Include="Store\Implementation\DirectoryStoreTest.cs" />
-    <Compile Include="Store\Management\FeedUtilsTest.cs" />
-    <Compile Include="Store\Management\ImplementationUtilsTest.cs" />
-  </ItemGroup>
-  <ItemGroup>
-    <EmbeddedResource Include="Store\Implementation\Archive\testArchive.gem" />
-    <EmbeddedResource Include="Store\Implementation\Archive\testArchive.tar" />
-    <EmbeddedResource Include="Store\Implementation\Archive\testArchive.tar.bz2" />
-    <EmbeddedResource Include="Store\Implementation\Archive\testArchive.tar.gz" />
-    <EmbeddedResource Include="Store\Implementation\Archive\testArchive.tar.lzma" />
-    <EmbeddedResource Include="Store\Implementation\Archive\testArchive.zip" />
-  </ItemGroup>
-  <ItemGroup>
-    <EmbeddedResource Include="Fetchers\testArchive.zip" />
-  </ItemGroup>
-  <Import Project="$(MSBuildToolsPath)\Microsoft.CSharp.targets" />
-  <!-- To modify your build process, add your task inside one of the targets below and uncomment it. 
-       Other similar extension points exist, see Microsoft.Common.targets.
-  <Target Name="BeforeBuild">
-  </Target>
-  <Target Name="AfterBuild">
-  </Target>
-  -->
+﻿<?xml version="1.0" encoding="utf-8"?>
+<Project ToolsVersion="4.0" DefaultTargets="Build" xmlns="http://schemas.microsoft.com/developer/msbuild/2003">
+  <PropertyGroup>
+    <Configuration Condition=" '$(Configuration)' == '' ">Debug</Configuration>
+    <Platform Condition=" '$(Platform)' == '' ">AnyCPU</Platform>
+    <ProductVersion>9.0.30729</ProductVersion>
+    <SchemaVersion>2.0</SchemaVersion>
+    <ProjectGuid>{06237727-AEA0-4E42-85C0-C0886F425352}</ProjectGuid>
+    <OutputType>Library</OutputType>
+    <AppDesignerFolder>Properties</AppDesignerFolder>
+    <RootNamespace>ZeroInstall</RootNamespace>
+    <AssemblyName>Test.Backend</AssemblyName>
+    <TargetFrameworkVersion>v2.0</TargetFrameworkVersion>
+  </PropertyGroup>
+  <PropertyGroup Condition=" '$(Configuration)|$(Platform)' == 'Debug|AnyCPU' ">
+    <DebugSymbols>true</DebugSymbols>
+    <DebugType>full</DebugType>
+    <Optimize>false</Optimize>
+    <OutputPath>..\..\build\Backend\Debug\</OutputPath>
+    <DefineConstants>DEBUG;TRACE</DefineConstants>
+    <ErrorReport>prompt</ErrorReport>
+    <WarningLevel>4</WarningLevel>
+    <CheckForOverflowUnderflow>true</CheckForOverflowUnderflow>
+    <PlatformTarget>AnyCPU</PlatformTarget>
+  </PropertyGroup>
+  <PropertyGroup Condition=" '$(Configuration)|$(Platform)' == 'Release|AnyCPU' ">
+    <DebugType>none</DebugType>
+    <Optimize>true</Optimize>
+    <OutputPath>..\..\build\Backend\Release\</OutputPath>
+    <DefineConstants>TRACE</DefineConstants>
+    <ErrorReport>prompt</ErrorReport>
+    <WarningLevel>4</WarningLevel>
+    <DebugSymbols>false</DebugSymbols>
+    <PlatformTarget>AnyCPU</PlatformTarget>
+  </PropertyGroup>
+  <ItemGroup>
+    <Reference Include="System" />
+    <Reference Include="System.Web" />
+    <Reference Include="System.Xml" />
+    <Reference Include="nunit.framework">
+      <HintPath>..\..\lib\nunit.framework.dll</HintPath>
+    </Reference>
+    <Reference Include="nunit.mocks">
+      <HintPath>..\..\lib\nunit.mocks.dll</HintPath>
+    </Reference>
+    <Reference Include="C5">
+      <HintPath>..\..\lib\C5.dll</HintPath>
+    </Reference>
+    <Reference Include="ICSharpCode.SharpZipLib">
+      <HintPath>..\..\lib\ICSharpCode.SharpZipLib.dll</HintPath>
+    </Reference>
+  </ItemGroup>
+  <ItemGroup>
+    <ProjectReference Include="..\Common\Common.csproj">
+      <Project>{81AF4FA5-44F7-4010-8769-B85B8B542FA2}</Project>
+      <Name>Common</Name>
+    </ProjectReference>
+    <ProjectReference Include="..\DesktopIntegration\DesktopIntegration.csproj">
+      <Project>{F48937E1-3763-465F-9F12-6CBBBFF61784}</Project>
+      <Name>DesktopIntegration</Name>
+    </ProjectReference>
+    <ProjectReference Include="..\Fetchers\Fetchers.csproj">
+      <Project>{37C09DC0-86FA-422C-B7EA-6970BF348ED0}</Project>
+      <Name>Fetchers</Name>
+    </ProjectReference>
+    <ProjectReference Include="..\Injector\Injector.csproj">
+      <Project>{33DF4C92-AC4A-4A36-89A2-DB334BE3D229}</Project>
+      <Name>Injector</Name>
+    </ProjectReference>
+    <ProjectReference Include="..\Model\Model.csproj">
+      <Project>{E9329C91-2656-418C-9D4A-7A4378DCD852}</Project>
+      <Name>Model</Name>
+    </ProjectReference>
+    <ProjectReference Include="..\Store\Store.csproj">
+      <Project>{BD330A44-DABF-43E9-83B4-0750F8F1DB9D}</Project>
+      <Name>Store</Name>
+    </ProjectReference>
+    <ProjectReference Include="..\Test.Common\Test.Common.csproj">
+      <Project>{CA9D6092-4365-4385-9700-9570A98EF09D}</Project>
+      <Name>Test.Common</Name>
+    </ProjectReference>
+  </ItemGroup>
+  <ItemGroup>
+    <Compile Include="Fetchers\FetcherStoreInteraction.cs" />
+    <Compile Include="Fetchers\FetcherTests.cs" />
+    <Compile Include="Fetchers\PackageBuilderManifestExtension.cs" />
+    <Compile Include="Fetchers\TestData.cs" />
+    <Compile Include="Injector\ExecutorTest.cs" />
+    <Compile Include="Injector\ConfigTest.cs" />
+    <Compile Include="Injector\Solver\ImplementationSelectionTest.cs" />
+    <Compile Include="Injector\Solver\ExternalSolverTest.cs" />
+    <Compile Include="Injector\Solver\RequirementsTest.cs" />
+    <Compile Include="Injector\Solver\SelectionsTest.cs" />
+    <Compile Include="Injector\Solver\SolverTest.cs" />
+    <Compile Include="Model\ArchitectureTest.cs" />
+    <Compile Include="Model\ArchiveTest.cs" />
+    <Compile Include="Model\Capabilities\CapabilityListTest.cs" />
+    <Compile Include="Model\CatalogTest.cs" />
+    <Compile Include="Model\CommandTest.cs" />
+    <Compile Include="Model\EnvironmentBindingTest.cs" />
+    <Compile Include="Model\FeedReferenceTest.cs" />
+    <Compile Include="Model\FeedTest.cs" />
+    <Compile Include="Model\ImplementationTest.cs" />
+    <Compile Include="Model\ImplementationVersionTest.cs" />
+    <Compile Include="Model\ManifestDigestTest.cs" />
+    <Compile Include="Model\ModelUtilsTest.cs" />
+    <Compile Include="Model\OverlayBindingTest.cs" />
+    <Compile Include="Model\PackageImplementationTest.cs" />
+    <Compile Include="Model\RunnerTest.cs" />
+    <Compile Include="DesktopIntegration\Model\AppListTest.cs" />
+    <Compile Include="Store\Feeds\DiskIconCacheTest.cs" />
+    <Compile Include="Store\Feeds\MemoryFeedCacheTest.cs" />
+    <Compile Include="Store\Feeds\DiskFeedCacheTest.cs" />
+    <Compile Include="Injector\Feeds\FeedPreferencesTest.cs" />
+    <Compile Include="Injector\Feeds\InterfacePreferencesTest.cs" />
+    <Compile Include="Injector\Feeds\TrustTest.cs" />
+    <Compile Include="Store\Implementation\Archive\ExtractorTest.cs" />
+    <Compile Include="Store\Implementation\Archive\TarExtractorTest.cs" />
+    <Compile Include="Store\Implementation\Archive\TestData.cs" />
+    <Compile Include="Store\Implementation\Archive\ZipExtractorTest.cs" />
+    <Compile Include="Store\Implementation\FlagUtilsTest.cs" />
+    <Compile Include="Store\Implementation\ManifestFormatTest.cs" />
+    <Compile Include="Store\Implementation\ManifestGeneratorTest.cs" />
+    <Compile Include="Store\Implementation\ManifestTest.cs" />
+    <Compile Include="Store\Implementation\CompositeStoreTest.cs" />
+    <Compile Include="Store\Implementation\DirectoryStoreTest.cs" />
+    <Compile Include="Store\Management\FeedUtilsTest.cs" />
+    <Compile Include="Store\Management\ImplementationUtilsTest.cs" />
+  </ItemGroup>
+  <ItemGroup>
+    <EmbeddedResource Include="Store\Implementation\Archive\testArchive.gem" />
+    <EmbeddedResource Include="Store\Implementation\Archive\testArchive.tar" />
+    <EmbeddedResource Include="Store\Implementation\Archive\testArchive.tar.bz2" />
+    <EmbeddedResource Include="Store\Implementation\Archive\testArchive.tar.gz" />
+    <EmbeddedResource Include="Store\Implementation\Archive\testArchive.tar.lzma" />
+    <EmbeddedResource Include="Store\Implementation\Archive\testArchive.zip" />
+  </ItemGroup>
+  <ItemGroup>
+    <EmbeddedResource Include="Fetchers\testArchive.zip" />
+  </ItemGroup>
+  <Import Project="$(MSBuildToolsPath)\Microsoft.CSharp.targets" />
+  <!-- To modify your build process, add your task inside one of the targets below and uncomment it. 
+       Other similar extension points exist, see Microsoft.Common.targets.
+  <Target Name="BeforeBuild">
+  </Target>
+  <Target Name="AfterBuild">
+  </Target>
+  -->
 </Project>